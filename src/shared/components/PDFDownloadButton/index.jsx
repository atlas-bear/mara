--- conflicted
+++ resolved
@@ -61,32 +61,18 @@
           localStorage.setItem(`pdf-url-${reportId}`, response.data.url);
         }
       } catch (error) {
-<<<<<<< HEAD
         console.log('PDF not yet available, will use print fallback');
         setUsePrintFallback(true);
-=======
-        console.log('PDF not yet available, will use print view');
-        // We don't set an error here as this is an expected case
->>>>>>> bf56f493
       }
     };
     
     checkPdfUrl();
   }, [reportId, apiEndpoint]);
   
-<<<<<<< HEAD
   // Simple print function that uses the browser's print dialog
   const handlePrint = () => {
     window.print();
     setIsLoading(false);
-=======
-  // Navigate to the print-specific route
-  const handlePrint = () => {
-    // Open the print view in a new tab
-    window.open(`/print/${reportId}`, '_blank');
-    // Reset loading state after a short delay
-    setTimeout(() => setIsLoading(false), 300);
->>>>>>> bf56f493
   };
   
   const handleDownload = async () => {
@@ -102,11 +88,7 @@
       return;
     }
     
-<<<<<<< HEAD
     // Set loading state
-=======
-    // Otherwise use browser printing in current tab
->>>>>>> bf56f493
     setIsLoading(true);
     
     // If we should use the print fallback, just print directly
@@ -117,19 +99,23 @@
     
     // Otherwise try to generate the PDF via the API
     try {
-      // Fall back to browser printing for PDF generation
-      handlePrint();
+      const response = await axios.post(generateEndpoint, {
+        reportId
+      });
+      
+      if (response.data.success && response.data.pdfUrl) {
+        setPdfUrl(response.data.pdfUrl);
+        localStorage.setItem(`pdf-url-${reportId}`, response.data.pdfUrl);
+        window.open(response.data.pdfUrl, '_blank');
+      } else {
+        throw new Error('PDF generation failed');
+      }
     } catch (error) {
-<<<<<<< HEAD
       console.error('Error generating PDF:', error);
       setError('Failed to generate PDF. Using print dialog instead.');
       // Fall back to print dialog
       handlePrint();
     } finally {
-=======
-      console.error('Error with print dialog:', error);
-      setError('Failed to open print dialog. Please try again.');
->>>>>>> bf56f493
       setIsLoading(false);
     }
   };
@@ -151,28 +137,16 @@
               <circle className="opacity-25" cx="12" cy="12" r="10" stroke="currentColor" strokeWidth="4"></circle>
               <path className="opacity-75" fill="currentColor" d="M4 12a8 8 0 018-8V0C5.373 0 0 5.373 0 12h4zm2 5.291A7.962 7.962 0 014 12H0c0 3.042 1.135 5.824 3 7.938l3-2.647z"></path>
             </svg>
-<<<<<<< HEAD
             {pdfUrl ? "Opening PDF..." : "Preparing..."}
           </span>
         ) : (
           <>
             {pdfUrl || !usePrintFallback ? (
-=======
-            Opening...
-          </span>
-        ) : (
-          <>
-            {pdfUrl ? (
->>>>>>> bf56f493
               <Download className="mr-2 h-4 w-4" />
             ) : (
               <Printer className="mr-2 h-4 w-4" />
             )}
-<<<<<<< HEAD
             {pdfUrl ? label : (usePrintFallback ? "Print Report" : label)}
-=======
-            {pdfUrl ? label : 'Print PDF'}
->>>>>>> bf56f493
           </>
         )}
       </button>
